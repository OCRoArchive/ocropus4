"""Text recognition."""

import io, json, sys
from io import StringIO
from typing import Any, Dict, List, Optional, Tuple, Union

import editdistance
import matplotlib.pyplot as plt
import numpy as np
import PIL
import pytorch_lightning as pl
import torch
import torch.jit
import yaml
from matplotlib import gridspec
from numpy import amax, arange, newaxis, tile
from pytorch_lightning.callbacks import LearningRateMonitor
from pytorch_lightning.callbacks.model_checkpoint import ModelCheckpoint
from scipy import ndimage as ndi
from torch import nn
from torch.optim.lr_scheduler import LambdaLR
from torchmore import layers

from . import confparse, jittable, textdata, textmodels

default_config = """
data:
    train_shards: "pipe:curl -s -L http://storage.googleapis.com/nvdata-ocropus-words/uw3-word-0000{00..21}.tar"
    train_bs: 16
    val_shards: "pipe:curl -s -L http://storage.googleapis.com/nvdata-ocropus-words/uw3-word-0000{22..22}.tar"
    val_bs: 24
    nepoch: 20000
    num_workers: 8
    augment: distort
    normalize: simple
checkpoint:
    every_n_epochs: 10
lightning:
    mname: ocropus.textmodels.ctext_model_211124
    lr: 0.03
    lr_halflife: 10
    display_freq: 1000
trainer:
    max_epochs: 10000
    gpus: 1
    default_root_dir: ./_logs
logging: {}
"""

default_config = yaml.safe_load(StringIO(default_config))


def ctc_decode(
    probs: torch.Tensor, sigma: float = 1.0, threshold: float = 0.7, full: bool = False
) -> Union[List[int], Tuple[List[int], List[float]]]:
    """Perform simple CTC decoding of the probability outputs from an LSTM or similar model.

    Args:
        probs (torch.Tensor): probabilities in BDL format.
        sigma (float, optional): smoothing. Defaults to 1.0.
        threshold (float, optional): thresholding of output probabilities. Defaults to 0.7.
        full (bool, optional): return both classes and probabilities. Defaults to False.

    Returns:
        Union[List[int], Tuple[List[int], List[float]]]: [description]
    """
    if not isinstance(probs, np.ndarray):
        probs = probs.detach().cpu().numpy()
    probs = probs.T
    delta = np.amax(abs(probs.sum(1) - 1))
    assert delta < 1e-4, f"input not normalized ({delta}); did you apply .softmax()?"
    probs = ndi.gaussian_filter(probs, (sigma, 0))
    probs /= probs.sum(1)[:, newaxis]
    labels, n = ndi.label(probs[:, 0] < threshold)
    mask = tile(labels[:, newaxis], (1, probs.shape[1]))
    mask[:, 0] = 0
    maxima = ndi.maximum_position(probs, mask, arange(1, amax(mask) + 1))
    if not full:
        return [c for r, c in sorted(maxima)]
    else:
        return [(r, c, probs[r, c]) for r, c in sorted(maxima)]


def pack_for_ctc(seqs: List[torch.Tensor]) -> Tuple[torch.Tensor, torch.Tensor]:
    """Pack a list of tensors into tensors in the format required by CTC.

    Args:
        seqs (List[torch.Tensor]): list of tensors (integer sequences)

    Returns:
        Tuple[torch.Tensor, torch.Tensor]: packed tensor
    """
    allseqs = torch.cat(seqs).long()
    alllens = torch.tensor([len(s) for s in seqs]).long()
    return (allseqs, alllens)


<<<<<<< HEAD
=======
def collate4ocr(
    samples: List[Tuple[torch.Tensor, str]]
) -> Tuple[torch.Tensor, List[str]]:
    """Collate OCR images and text into tensor/list batch.

    Args:
        samples (List[Tuple[Tensor, str]]): [description]

    Returns:
        Tuple[Tensor, List[str]]: batch of images and text
    """
    images, seqs = zip(*samples)
    images = jittable.stack_images(images)
    return images, seqs


###
### Augmentations
###


@utils.useopt
def augment_none(image: torch.Tensor) -> torch.Tensor:
    """Perform no augmentation.

    Args:
        image (torch.Tensor): input image

    Returns:
        torch.Tensor: unaugmented output
    """
    return utils.as_torchimage(image)


@utils.useopt
def augment_transform(image: torch.Tensor, p: float = 0.5) -> torch.Tensor:
    """Augment image using geometric transformations and noise.

    Also binarizes some images.

    Args:
        image (torch.Tensor): input image
        p (float, optional): probability of binarization. Defaults to 0.5.

    Returns:
        torch.Tensor: augmented image
    """
    image = utils.as_npimage(image)
    if random.uniform(0, 1) < p:
        image = degrade.normalize(image)
        image = 1.0 * (image > 0.5)
    if image.shape[0] > 80.0:
        image = ndi.zoom(image, 80.0 / image.shape[0], order=1)
    if random.uniform(0, 1) < p:
        (image,) = degrade.transform_all(image, scale=(-0.3, 0))
    if random.uniform(0, 1) < p:
        image = degrade.noisify(image)
    image = utils.as_torchimage(image)
    return image


@utils.useopt
def augment_distort(image: torch.Tensor, p: float = 0.5) -> torch.Tensor:
    """Augment image using distortions and noise.

    Also binarizes some images.

    Args:
        image (torch.Tensor): original image
        p (float, optional): probability of binarization. Defaults to 0.5.

    Returns:
        [type]: augmented image
    """
    image = utils.as_npimage(image)
    image = image.mean(axis=2)
    if random.uniform(0, 1) < p:
        image = degrade.normalize(image)
        image = 1.0 * (image > 0.5)
    if image.shape[0] > 80.0:
        image = ndi.zoom(image, 80.0 / image.shape[0], order=1)
    if random.uniform(0, 1) < p:
        (image,) = degrade.transform_all(image, scale=(-0.3, 0))
    if random.uniform(0, 1) < p:
        (image,) = degrade.distort_all(image)
    if random.uniform(0, 1) < p:
        image = degrade.noisify(image)
    image = utils.as_torchimage(image)
    return image


###
### Text-Related
###


def fixquotes(s: str) -> str:
    """Replace unicode quotes with ascii ones.

    Args:
        s (str): unicode string

    Returns:
        str: unicode string with ascii quotes
    """
    s = re.sub("[\u201c\u201d]", '"', s)
    s = re.sub("[\u2018\u2019]", "'", s)
    s = re.sub("[\u2014]", "-", s)
    return s


@utils.useopt
def normalize_none(s: str) -> str:
    """String normalization that only fixes quotes.

    Args:
        s (str): input string

    Returns:
        str: normalized string
    """
    s = fixquotes(s)
    return s


@utils.useopt
def normalize_simple(s: str) -> str:
    """Simple text normalization.

    - replaces unicode quotes with ascii ones
    - replaces multiple whitespace with singe space
    - strips space at beginning and end of string

    Args:
        s (str): [description]

    Returns:
        str: [description]
    """
    s = fixquotes(s)
    s = re.sub(" +", " ", s)
    s = re.sub('"', "''", s)
    return s.strip()


@utils.useopt
def normalize_tex(s: str) -> str:
    """Simple text normalization.

    - replaces tex commands (\alpha, \beta, etc) with "~"
    - eliminates "{", "}", "_" and "^" from input (TeX sequences)
    - replaces unicode quotes with ascii ones
    - replaces multiple whitespace with singe space
    - strips space at beginning and end of string

    Args:
        s (str): [description]

    Returns:
        str: [description]
    """
    s = fixquotes(s)
    s = re.sub("\\\\[A-Za-z]+", "~", s)
    s = re.sub("\\\\[_^]+", "", s)
    s = re.sub("[{}]", "", s)
    s = re.sub(" +", " ", s)
    s = re.sub('"', "''", s)
    return s.strip()


def good_text(regex: str, sample: str) -> bool:
    """Check if a string matches a regular expression."""
    image, txt = sample
    return re.search(regex, txt)


###
### Data Loading
###


class TextDataLoader(pl.LightningDataModule):
    """Lightning Data Module for OCR training."""

    def __init__(
        self,
        train_shards: Optional[Union[str, List[str]]] = None,
        val_shards: Optional[Union[str, List[str]]] = None,
        train_bs: int = 4,
        val_bs: int = 20,
        text_select_re: str = "[A-Za-z0-9]",
        nepoch: int = 5000,
        num_workers: int = 4,
        cache_size: int = -1,
        cache_dir: str = None,
        shuffle: int = 5000,
        augment: str = "distort",
        text_normalizer: str = "simple",
        extensions: str = "line.png;line.jpg;word.png;word.jpg;jpg;jpeg;ppm;png txt;gt.txt",
        max_w: int = 1000,
        max_h: int = 200,
        **kw,
    ):
        """Initialize the TextDataLoader

        Args:
            train_shards (Optional[Union[str, List[str], Dict[Any, Any]]], optional): list of shards to train on. Defaults to None.
            val_shards (Optional[Union[str, List[str]]], optional): list of shards to validate on. Defaults to None.
            train_bs (int, optional): batch size for training. Defaults to 4.
            val_bs (int, optional): batch size for validation. Defaults to 20.
            text_select_re (str, optional): regular expression that selects training samples. Defaults to "[A-Za-z0-9]".
            nepoch (int, optional): number of samples per epoch. Defaults to 5000.
            num_workers (int, optional): number of workers per loader. Defaults to 4.
            cache_size (int, optional): cache size for downloading shards. Defaults to -1.
            cache_dir (str, optional): directory where shards are cached. Defaults to None.
            shuffle (int, optional): size of inline shuffle buffer. Defaults to 5000.
            augment (str, optional): choice of sample augmentation. Defaults to "distort".
            text_normalizer (str, optional): choice of text normalization. Defaults to "simple".
            extensions (str, optional): choice of file name extensions. Defaults to "line.png;line.jpg;word.png;word.jpg;jpg;jpeg;ppm;png txt;gt.txt".
            max_w (int, optional): maximum image width (larger=ignored). Defaults to 1000.
            max_h (int, optional): maximum image height (larger=ignored). Defaults to 200.
        """
        super().__init__()
        print(locals())
        assert train_shards is not None
        if val_shards == "":
            val_shards = None
        self.params = confparse.Params(locals())
        self.cache_size = cache_size
        self.cache_dir = cache_dir
        self.num_workers = num_workers

    def make_loader(
        self,
        fname: Union[str, List[str], Dict[Any, Any]],
        batch_size: int,
        mode: str = "train",
        augment: str = "distort",
    ) -> DataLoader:
        """Make a data loader for a given collection of shards.

        Args:
            fname (Union[str, List[str], Dict[Any, Any]]): shard spec, shard list, or dataset dict spec
            batch_size (int): desired batch size
            mode (str, optional): mode (val or train). Defaults to "train".
            augment (str, optional): augmentation function to use. Defaults to "distort".

        Returns:
            DataLoader: data loader
        """
        params = self.params
        ds = wds.WebDataset(
            fname,
            cache_size=float(self.cache_size),
            cache_dir=self.cache_dir,
            verbose=True,
            shardshuffle=50,
            resampled=True,
        )
        if mode == "train" and params.shuffle > 0:
            ds = ds.shuffle(params.shuffle)
        ds = ds.decode("torchrgb8").to_tuple(params.extensions)
        text_normalizer = eval(f"normalize_{params.text_normalizer}")
        ds = ds.map_tuple(identity, text_normalizer)
        if params.text_select_re != "":
            ds = ds.select(partial(good_text, params.text_select_re))
        if augment != "":
            f = eval(f"augment_{augment}")
            ds = ds.map_tuple(f, identity)
        ds = ds.map_tuple(jittable.standardize_image, identity)
        ds = ds.select(goodsize)
        ds = ds.map_tuple(jittable.auto_resize, identity)
        ds = ds.select(partial(goodsize, max_w=params.max_w, max_h=params.max_h))
        dl = wds.WebLoader(
            ds,
            collate_fn=collate4ocr,
            batch_size=batch_size,
            shuffle=False,
            num_workers=params.num_workers,
        ).slice(self.params.nepoch // batch_size)
        # Would like to shuffle here, but need to reorganize
        # batching logic to do so.
        # if mode == "train" and params.shuffle > 0:
        #     dl = dl.unbatched().shuffle(params.shuffle).batched(batch_size)
        return dl

    def train_dataloader(self) -> DataLoader:
        """Make a data loader for training.

        Returns:
            DataLoader: data loader
        """
        return self.make_loader(
            self.params["train_shards"],
            self.params["train_bs"],
            mode="train",
        )

    def val_dataloader(self) -> DataLoader:
        """Make a data loader for validation.

        Returns:
            DataLoader: data loader
        """
        if self.params.get("val_shards") is None:
            return None
        return self.make_loader(
            self.params["val_shards"],
            self.params["val_bs"],
            mode="val",
            augment="",
        )


>>>>>>> 5a5d2d31
###
### Text Recognition Models
###


class TextLightning(pl.LightningModule):
    """A class encapsulating the logic for training text line recognizers.

    Models consist of three nested parts:
    - TextLightning wrapper -- the Lightning interface
        - TextModel -- a wrapper whose forward method takes care of normalization
            - basemodel -- the actual deep learning model
    """

    def __init__(
        self,
        mname: Optional[str] = None,
        display_freq: int = 1000,
        lr: float = 3e-4,
        lr_halflife: int = 1000,
        config: Dict[Any, Any] = {},
        textmodel: Dict[Any, Any] = {},
        basemodel: Dict[Any, Any] = {},
    ):
        super().__init__()
        self.display_freq = display_freq
        self.lr = lr
        self.lr_halflife = lr_halflife
        self.ctc_loss = nn.CTCLoss(zero_infinity=True)
        self.total = 0
        self.hparams.config = json.dumps(config)
        self.save_hyperparameters(ignore="display_freq".split())
        self.model = textmodels.TextModel(mname, **textmodel)
        self.get_jit_model()
        print("model created and is JIT-able")

    def get_jit_model(self):
        """Get the JIT-able version of the model."""
        script = torch.jit.script(self.model)
        # torch.onnx.export(script, (torch.rand(1, 3, 48, 200),), "/dev/null", opset_version=11)
        return script

    def forward(self, inputs):
        """Perform the forward step. This just calls the forward method of the model."""
        return self.model.forward(inputs)

    def training_step(self, batch: torch.Tensor, index: int) -> torch.Tensor:
        """Perform a training step."""
        inputs, text_targets = batch
        outputs = self.forward(inputs)
        targets = [self.model.encode_str(s) for s in text_targets]
        assert inputs.size(0) == outputs.size(0)
        loss = self.compute_loss(outputs, targets)
        self.log("train_loss", loss)
        err = self.compute_error(outputs, targets)
        self.log("train_err", err, prog_bar=True)
        if index % self.display_freq == 0:
            self.log_results(index, inputs, targets, outputs)
        self.total += len(inputs)
        return loss

    def validation_step(self, batch: torch.Tensor, index: int) -> torch.Tensor:
        """Perform a validation step."""
        inputs, text_targets = batch
        outputs = self.forward(inputs)
        targets = [self.model.encode_str(s) for s in text_targets]
        assert inputs.size(0) == outputs.size(0)
        loss = self.compute_loss(outputs, targets)
        self.log("val_loss", loss)
        err = self.compute_error(outputs, targets)
        self.log("val_err", err)
        return loss

    def compute_loss(
        self, outputs: torch.Tensor, targets: List[torch.Tensor]
    ) -> torch.Tensor:
        assert len(targets) == len(outputs)
        targets, tlens = pack_for_ctc(targets)
        b, d, L = outputs.size()
        olens = torch.full((b,), L, dtype=torch.long)
        outputs = outputs.log_softmax(1)
        outputs = layers.reorder(outputs, "BDL", "LBD")
        assert tlens.size(0) == b
        assert tlens.sum() == targets.size(0)
        return self.ctc_loss(outputs.cpu(), targets.cpu(), olens.cpu(), tlens.cpu())

    def compute_error(
        self, outputs: torch.Tensor, targets: List[torch.Tensor]
    ) -> float:
        probs = outputs.detach().cpu().softmax(1)
        targets = [[int(x) for x in t] for t in targets]
        total = sum(len(t) for t in targets)
        predicted = [ctc_decode(p) for p in probs]
        errs = [editdistance.distance(p, t) for p, t in zip(predicted, targets)]
        return sum(errs) / float(total)

    def configure_optimizers(self):
        optimizer = torch.optim.SGD(self.model.parameters(), lr=self.lr)
        scheduler = LambdaLR(optimizer, self.schedule)
        return [optimizer], [scheduler]

    def schedule(self, epoch: int):
        return 0.5 ** (epoch // self.lr_halflife)

    def log_results(
        self,
        index: int,
        inputs: torch.Tensor,
        targets: torch.Tensor,
        outputs: torch.Tensor,
    ) -> None:
        self.show_ocr_results(index, inputs, targets, outputs)
        decoded = ctc_decode(outputs.detach().cpu().softmax(1).numpy()[0])
        t = self.model.decode_str(targets[0].cpu().numpy())
        s = self.model.decode_str(decoded)
        print(f"\n{t} : {s}")

    def show_ocr_results(
        self,
        index: int,
        inputs: torch.Tensor,
        targets: torch.Tensor,
        outputs: torch.Tensor,
    ) -> None:
        """Log the given inputs, targets, and outputs to the logger."""
        inputs = inputs.detach().cpu().numpy()[0]
        outputs = outputs.detach().softmax(1).cpu().numpy()[0]
        decoded = ctc_decode(outputs)
        decode_str = self.model.decode_str
        decode_str(targets[0].cpu().numpy())
        s = decode_str(decoded)
        # log the OCR result for the first image in the batch
        fig = plt.figure(figsize=(20, 10))
        gs = gridspec.GridSpec(1, 2)
        ax = fig.add_subplot(gs[0, 0])
        ax.imshow(inputs[0], cmap=plt.cm.gray, interpolation="nearest")
        ax.set_title(f"'{s}' @{self.total}", size=24)
        ax = fig.add_subplot(gs[0, 1])
        for row in outputs:
            ax.plot(row)
        self.log_matplotlib_figure(fig, self.total, key="output", size=(1200, 600))
        plt.close(fig)

    def log_matplotlib_figure(self, fig, index, key="image", size=(600, 600)):
        """Log the given matplotlib figure to tensorboard logger tb."""
        buf = io.BytesIO()
        fig.savefig(buf, format="jpeg")
        buf.seek(0)
        image = PIL.Image.open(buf)
        image = image.convert("RGB")
        image = image.resize(size)
        image = np.array(image)
        image = torch.from_numpy(image).float() / 255.0
        image = image.permute(2, 0, 1)
        exp = self.logger.experiment
        if hasattr(exp, "add_image"):
            exp.add_image(key, image, index)
        else:
            import wandb

            exp.log({key: [wandb.Image(image, caption=key)]})

    def probs_batch(self, inputs: torch.Tensor) -> torch.Tensor:
        """Compute probability outputs for the batch."""
        self.model.eval()
        with torch.no_grad():
            outputs = self.model.forward(inputs.to(self.device))
        return outputs.detach().cpu().softmax(1)

    def predict_batch(self, inputs: torch.Tensor, **kw) -> List[str]:
        """Predict and decode a batch."""
        probs = self.probs_batch(inputs)
        result = [ctc_decode(p, **kw) for p in probs]
        return result


###
##3 Top-Level Commands
###


def train(argv: List[str]):
    argv = argv or []
    config = confparse.parse_args(argv, default_config)
    yaml.dump(config, sys.stdout)

    dataconfig = config["data"]
    data = textdata.TextDataLoader(**dataconfig)
    print(
        "# checking training batch size", next(iter(data.train_dataloader()))[0].size()
    )

    lmodel = TextLightning(**config["lightning"])
    lmodel.hparams.train_bs = dataconfig["train_bs"]
    lmodel.hparams.augment = dataconfig["augment"]
    lmodel.hparams.normalize = dataconfig["normalize"]

    callbacks = []

    callbacks.append(
        LearningRateMonitor(logging_interval="step"),
    )

    cpconfig = config["checkpoint"]
    mcheckpoint = ModelCheckpoint(**cpconfig)
    callbacks.append(mcheckpoint)

    tconfig = config["trainer"].copy()

    if "logging" in config and "wandb" in config["logging"]:
        print(f"# logging to {config['logging']['wandb']}")
        from pytorch_lightning.loggers import WandbLogger

        tconfig["logger"] = WandbLogger(**config["logging"]["wandb"])
    else:
        print(f"# logging locally")

    trainer = pl.Trainer(
        callbacks=callbacks,
        **tconfig,
    )

    if config.get("dumpjit"):
        assert (
            "resume_from_checkpoint" in config["trainer"]
        ), "must resume from checkpoint to dump JIT script"
        script = smodel.get_jit_model()
        torch.jit.save(script, config["dumpjit"])
        print(f"# saved model to {config['dumpjit']}")
        sys.exit(0)

    print("mcheckpoint.dirpath", mcheckpoint.dirpath)
    trainer.fit(lmodel, data)


if __name__ == "__main__":
    train(sys.argv[1:])<|MERGE_RESOLUTION|>--- conflicted
+++ resolved
@@ -95,323 +95,6 @@
     return (allseqs, alllens)
 
 
-<<<<<<< HEAD
-=======
-def collate4ocr(
-    samples: List[Tuple[torch.Tensor, str]]
-) -> Tuple[torch.Tensor, List[str]]:
-    """Collate OCR images and text into tensor/list batch.
-
-    Args:
-        samples (List[Tuple[Tensor, str]]): [description]
-
-    Returns:
-        Tuple[Tensor, List[str]]: batch of images and text
-    """
-    images, seqs = zip(*samples)
-    images = jittable.stack_images(images)
-    return images, seqs
-
-
-###
-### Augmentations
-###
-
-
-@utils.useopt
-def augment_none(image: torch.Tensor) -> torch.Tensor:
-    """Perform no augmentation.
-
-    Args:
-        image (torch.Tensor): input image
-
-    Returns:
-        torch.Tensor: unaugmented output
-    """
-    return utils.as_torchimage(image)
-
-
-@utils.useopt
-def augment_transform(image: torch.Tensor, p: float = 0.5) -> torch.Tensor:
-    """Augment image using geometric transformations and noise.
-
-    Also binarizes some images.
-
-    Args:
-        image (torch.Tensor): input image
-        p (float, optional): probability of binarization. Defaults to 0.5.
-
-    Returns:
-        torch.Tensor: augmented image
-    """
-    image = utils.as_npimage(image)
-    if random.uniform(0, 1) < p:
-        image = degrade.normalize(image)
-        image = 1.0 * (image > 0.5)
-    if image.shape[0] > 80.0:
-        image = ndi.zoom(image, 80.0 / image.shape[0], order=1)
-    if random.uniform(0, 1) < p:
-        (image,) = degrade.transform_all(image, scale=(-0.3, 0))
-    if random.uniform(0, 1) < p:
-        image = degrade.noisify(image)
-    image = utils.as_torchimage(image)
-    return image
-
-
-@utils.useopt
-def augment_distort(image: torch.Tensor, p: float = 0.5) -> torch.Tensor:
-    """Augment image using distortions and noise.
-
-    Also binarizes some images.
-
-    Args:
-        image (torch.Tensor): original image
-        p (float, optional): probability of binarization. Defaults to 0.5.
-
-    Returns:
-        [type]: augmented image
-    """
-    image = utils.as_npimage(image)
-    image = image.mean(axis=2)
-    if random.uniform(0, 1) < p:
-        image = degrade.normalize(image)
-        image = 1.0 * (image > 0.5)
-    if image.shape[0] > 80.0:
-        image = ndi.zoom(image, 80.0 / image.shape[0], order=1)
-    if random.uniform(0, 1) < p:
-        (image,) = degrade.transform_all(image, scale=(-0.3, 0))
-    if random.uniform(0, 1) < p:
-        (image,) = degrade.distort_all(image)
-    if random.uniform(0, 1) < p:
-        image = degrade.noisify(image)
-    image = utils.as_torchimage(image)
-    return image
-
-
-###
-### Text-Related
-###
-
-
-def fixquotes(s: str) -> str:
-    """Replace unicode quotes with ascii ones.
-
-    Args:
-        s (str): unicode string
-
-    Returns:
-        str: unicode string with ascii quotes
-    """
-    s = re.sub("[\u201c\u201d]", '"', s)
-    s = re.sub("[\u2018\u2019]", "'", s)
-    s = re.sub("[\u2014]", "-", s)
-    return s
-
-
-@utils.useopt
-def normalize_none(s: str) -> str:
-    """String normalization that only fixes quotes.
-
-    Args:
-        s (str): input string
-
-    Returns:
-        str: normalized string
-    """
-    s = fixquotes(s)
-    return s
-
-
-@utils.useopt
-def normalize_simple(s: str) -> str:
-    """Simple text normalization.
-
-    - replaces unicode quotes with ascii ones
-    - replaces multiple whitespace with singe space
-    - strips space at beginning and end of string
-
-    Args:
-        s (str): [description]
-
-    Returns:
-        str: [description]
-    """
-    s = fixquotes(s)
-    s = re.sub(" +", " ", s)
-    s = re.sub('"', "''", s)
-    return s.strip()
-
-
-@utils.useopt
-def normalize_tex(s: str) -> str:
-    """Simple text normalization.
-
-    - replaces tex commands (\alpha, \beta, etc) with "~"
-    - eliminates "{", "}", "_" and "^" from input (TeX sequences)
-    - replaces unicode quotes with ascii ones
-    - replaces multiple whitespace with singe space
-    - strips space at beginning and end of string
-
-    Args:
-        s (str): [description]
-
-    Returns:
-        str: [description]
-    """
-    s = fixquotes(s)
-    s = re.sub("\\\\[A-Za-z]+", "~", s)
-    s = re.sub("\\\\[_^]+", "", s)
-    s = re.sub("[{}]", "", s)
-    s = re.sub(" +", " ", s)
-    s = re.sub('"', "''", s)
-    return s.strip()
-
-
-def good_text(regex: str, sample: str) -> bool:
-    """Check if a string matches a regular expression."""
-    image, txt = sample
-    return re.search(regex, txt)
-
-
-###
-### Data Loading
-###
-
-
-class TextDataLoader(pl.LightningDataModule):
-    """Lightning Data Module for OCR training."""
-
-    def __init__(
-        self,
-        train_shards: Optional[Union[str, List[str]]] = None,
-        val_shards: Optional[Union[str, List[str]]] = None,
-        train_bs: int = 4,
-        val_bs: int = 20,
-        text_select_re: str = "[A-Za-z0-9]",
-        nepoch: int = 5000,
-        num_workers: int = 4,
-        cache_size: int = -1,
-        cache_dir: str = None,
-        shuffle: int = 5000,
-        augment: str = "distort",
-        text_normalizer: str = "simple",
-        extensions: str = "line.png;line.jpg;word.png;word.jpg;jpg;jpeg;ppm;png txt;gt.txt",
-        max_w: int = 1000,
-        max_h: int = 200,
-        **kw,
-    ):
-        """Initialize the TextDataLoader
-
-        Args:
-            train_shards (Optional[Union[str, List[str], Dict[Any, Any]]], optional): list of shards to train on. Defaults to None.
-            val_shards (Optional[Union[str, List[str]]], optional): list of shards to validate on. Defaults to None.
-            train_bs (int, optional): batch size for training. Defaults to 4.
-            val_bs (int, optional): batch size for validation. Defaults to 20.
-            text_select_re (str, optional): regular expression that selects training samples. Defaults to "[A-Za-z0-9]".
-            nepoch (int, optional): number of samples per epoch. Defaults to 5000.
-            num_workers (int, optional): number of workers per loader. Defaults to 4.
-            cache_size (int, optional): cache size for downloading shards. Defaults to -1.
-            cache_dir (str, optional): directory where shards are cached. Defaults to None.
-            shuffle (int, optional): size of inline shuffle buffer. Defaults to 5000.
-            augment (str, optional): choice of sample augmentation. Defaults to "distort".
-            text_normalizer (str, optional): choice of text normalization. Defaults to "simple".
-            extensions (str, optional): choice of file name extensions. Defaults to "line.png;line.jpg;word.png;word.jpg;jpg;jpeg;ppm;png txt;gt.txt".
-            max_w (int, optional): maximum image width (larger=ignored). Defaults to 1000.
-            max_h (int, optional): maximum image height (larger=ignored). Defaults to 200.
-        """
-        super().__init__()
-        print(locals())
-        assert train_shards is not None
-        if val_shards == "":
-            val_shards = None
-        self.params = confparse.Params(locals())
-        self.cache_size = cache_size
-        self.cache_dir = cache_dir
-        self.num_workers = num_workers
-
-    def make_loader(
-        self,
-        fname: Union[str, List[str], Dict[Any, Any]],
-        batch_size: int,
-        mode: str = "train",
-        augment: str = "distort",
-    ) -> DataLoader:
-        """Make a data loader for a given collection of shards.
-
-        Args:
-            fname (Union[str, List[str], Dict[Any, Any]]): shard spec, shard list, or dataset dict spec
-            batch_size (int): desired batch size
-            mode (str, optional): mode (val or train). Defaults to "train".
-            augment (str, optional): augmentation function to use. Defaults to "distort".
-
-        Returns:
-            DataLoader: data loader
-        """
-        params = self.params
-        ds = wds.WebDataset(
-            fname,
-            cache_size=float(self.cache_size),
-            cache_dir=self.cache_dir,
-            verbose=True,
-            shardshuffle=50,
-            resampled=True,
-        )
-        if mode == "train" and params.shuffle > 0:
-            ds = ds.shuffle(params.shuffle)
-        ds = ds.decode("torchrgb8").to_tuple(params.extensions)
-        text_normalizer = eval(f"normalize_{params.text_normalizer}")
-        ds = ds.map_tuple(identity, text_normalizer)
-        if params.text_select_re != "":
-            ds = ds.select(partial(good_text, params.text_select_re))
-        if augment != "":
-            f = eval(f"augment_{augment}")
-            ds = ds.map_tuple(f, identity)
-        ds = ds.map_tuple(jittable.standardize_image, identity)
-        ds = ds.select(goodsize)
-        ds = ds.map_tuple(jittable.auto_resize, identity)
-        ds = ds.select(partial(goodsize, max_w=params.max_w, max_h=params.max_h))
-        dl = wds.WebLoader(
-            ds,
-            collate_fn=collate4ocr,
-            batch_size=batch_size,
-            shuffle=False,
-            num_workers=params.num_workers,
-        ).slice(self.params.nepoch // batch_size)
-        # Would like to shuffle here, but need to reorganize
-        # batching logic to do so.
-        # if mode == "train" and params.shuffle > 0:
-        #     dl = dl.unbatched().shuffle(params.shuffle).batched(batch_size)
-        return dl
-
-    def train_dataloader(self) -> DataLoader:
-        """Make a data loader for training.
-
-        Returns:
-            DataLoader: data loader
-        """
-        return self.make_loader(
-            self.params["train_shards"],
-            self.params["train_bs"],
-            mode="train",
-        )
-
-    def val_dataloader(self) -> DataLoader:
-        """Make a data loader for validation.
-
-        Returns:
-            DataLoader: data loader
-        """
-        if self.params.get("val_shards") is None:
-            return None
-        return self.make_loader(
-            self.params["val_shards"],
-            self.params["val_bs"],
-            mode="val",
-            augment="",
-        )
-
-
->>>>>>> 5a5d2d31
 ###
 ### Text Recognition Models
 ###
